--- conflicted
+++ resolved
@@ -779,11 +779,8 @@
             if self.regularise == "eigenvalues":
                 self.hessian_regulariser = sof.matrix_regulariser_function_eigen_based
             elif self.regularise == "identity":
-<<<<<<< HEAD
-                self.hessian_regulariser = sof.hessian_regulariser_function
-=======
                 self.hessian_regulariser = sof.matrix_regulariser_function
->>>>>>> 117f3d60
+                
 
     def _solve_problem_crema_undirected(
         self,
@@ -931,11 +928,7 @@
     def solve_tool(
         self,
         model,
-<<<<<<< HEAD
         method='newton',
-=======
-        method,
->>>>>>> 117f3d60
         initial_guess='random',
         adjacency="cm_exp",
         method_adjacency="newton",
@@ -2398,11 +2391,7 @@
     def solve_tool(
         self,
         model,
-<<<<<<< HEAD
         method='newton',
-=======
-        method,
->>>>>>> 117f3d60
         initial_guess='random',
         adjacency=None,
         method_adjacency='newton',
@@ -2500,17 +2489,11 @@
         self._solution_error()
         print("\nsolution error = {}".format(self.error))
 
-<<<<<<< HEAD
+
     def ensemble_sampler(self, n, cpu_n=1, output_dir="sample/", seed=None):
         """The function sample a given number of graphs in the ensemble
         generated from the last model solved. Each grpah is an edgelist
         written in the output directory as `.txt` file.
-=======
-    def ensemble_sampler(self, n, cpu_n=1, output_dir="sample/", seed=42):
-        """The function samples a given number of graphs in the ensemble
-        generated from the last model solved. Each graph is an edgelist
-        written in the output directory as a `.txt` file.
->>>>>>> 117f3d60
         The function is parallelised and can run on multiple cpus.
 
         :param n: Number of graphs to sample.
@@ -2715,11 +2698,8 @@
         self.full_rows_num = None
         self.full_rows_num = None
         self.solution_converged = None
-<<<<<<< HEAD
         self.solution_array = None
-=======
         self.progress_bar = None
->>>>>>> 117f3d60
 
     def _initialize_graph(self, biadjacency=None, adjacency_list=None, edgelist=None, degree_sequences=None):
         """
