--- conflicted
+++ resolved
@@ -3,12 +3,9 @@
 from numba import jit
 import time
 
-<<<<<<< HEAD
-=======
 # ciao
 
 
->>>>>>> 96dea813
 def pmatrix_cm(x, args):
 	n = args[0]
 	nz_index = args[1]
@@ -99,18 +96,18 @@
 
 @jit(nopython=True)
 def loglikelihood_hessian_diag_cm(x,args):
-	k = args[0]
+    k = args[0]
     c = args[1]
     n = len(k)
     f = np.zeros(n,dtype=np.float64)
     for i in np.arange(n):
     	f[i] - k[i]/(x[i]*x[i])
     	for j in np.arange(n):
-    		if i==j:
-    			aux = 1 + x[j]*x[j]
+            if i==j:
+                aux = 1 + x[j]*x[j]
                 f[i] += ((x[j]*x[j])/(aux*aux))*(c[j]-1)
-    		else:
-    			aux = 1 + x[i]*x[j]
+            else:
+                aux = 1 + x[i]*x[j]
                 f[i] += ((x[j]*x[j])/(aux*aux))*c[j]
     return i
 
@@ -687,7 +684,7 @@
         self.x0 = self.r_x
 
 
-def _set_initial_guess_CReAMa(self):
+    def _set_initial_guess_CReAMa(self):
         # The preselected initial guess works best usually. The suggestion is, if this does not work, trying with random initial conditions several times.
         # If you want to customize the initial guess, remember that the code starts with a reduced number of rows and columns.
         if self.initial_guess is None:
