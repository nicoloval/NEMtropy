--- conflicted
+++ resolved
@@ -931,10 +931,7 @@
                 )
     return ex_ks
 
-<<<<<<< HEAD
-
-=======
->>>>>>> 662f819b
+
 @jit(nopython=True)
 def beta_ecm(b):
     return(np.log(1-(b)))
@@ -1469,10 +1466,6 @@
         elif self.last_model in ["ecm", "ecm-new"]:
             sol = np.concatenate((self.x, self.y))
             ex = expected_ecm(sol)
-<<<<<<< HEAD
-            
-=======
->>>>>>> 662f819b
             k = np.concatenate((self.dseq, self.strength_sequence))
             self.expected_dseq = ex[: self.n_nodes]
             self.expected_strength_seq = ex[self.n_nodes :]
@@ -1807,11 +1800,8 @@
         elif self.last_model == "ecm-new":
             self.x = np.exp(-self.r_xy[: self.n_nodes])
             self.y = np.exp(-self.r_xy[self.n_nodes :])
-<<<<<<< HEAD
-            
-=======
-    
->>>>>>> 662f819b
+
+
     def solve_tool(
         self,
         model,
@@ -1846,7 +1836,6 @@
                 verbose=verbose,
                 tol=tol,
             )
-<<<<<<< HEAD
         
 
     def _solve_problem_ECM(
@@ -1890,8 +1879,6 @@
         
         self.last_model = "ecm-two-steps"
         self._set_solved_problem_ecm(sol)
-=======
->>>>>>> 662f819b
         
     
     def ensemble_sampler(self, n, output_dir="sample/", seed=10):
