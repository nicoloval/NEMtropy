--- conflicted
+++ resolved
@@ -2093,10 +2093,6 @@
             self.x = np.exp(-self.r_xy[: self.n_nodes])
             self.y = np.exp(-self.r_xy[self.n_nodes :])
 
-<<<<<<< HEAD
-
-=======
->>>>>>> bb059f7e
     def solve_tool(
         self,
         model,
@@ -2141,52 +2137,7 @@
                 tol=tol,
                 eps=eps,
             )
-<<<<<<< HEAD
-        
-
-    def _solve_problem_ECM(
-        self,
-        initial_guess=None,
-        model="CReAMa",
-        adjacency="cm",
-        method="quasinewton",
-        max_steps=100,
-        tol=1e-8,
-        full_return=False,
-        verbose=False,
-        linsearch=True,
-        regularise=True,
-    ):      
-        if adjacency in ["cm", "cm-new"]:
-            self._solve_problem_CReAMa(
-                initial_guess=initial_guess,
-                model="CReAMa",
-                adjacency=adjacency,
-                method=method,
-                max_steps=max_steps,
-                tol=tol,
-                full_return=full_return,
-                verbose=verbose,
-                linsearch=linsearch,
-                regularise=regularise,
-            )
-        else:
-            raise ValueError("Adjacency value can be 'cm' or 'cm-new'.")
-        
-        if full_return:
-            sol = (np.concatenate([self.x, self.beta]),
-                   (self.comput_time, self.comput_time_creama),
-                   (self.n_steps, self.n_steps_creama),
-                   (self.norm_seq, self.norm_seq_creama),
-                   (self.diff_seq, self.diff_seq_creama),
-                   (self.alfa_seq, self.alfa_seq_creama))
-        else:
-            sol = np.concatenate(self.x, self.beta)
-        
-        self.last_model = "ecm-two-steps"
-        self._set_solved_problem_ecm(sol)
-        
-    
+
     def ensemble_sampler(self, n, cpu_n=2, output_dir="sample/", seed=10):
         # al momento funziona solo sull'ultimo problema risolto
 
@@ -2217,7 +2168,4 @@
         elif self.last_model in ["ecm-two-steps", "CReAMa", "CReAMa-sparse"]:
             place_holder = None
         else: 
-            raise ValueError("insert a model")
-
-=======
->>>>>>> bb059f7e
+            raise ValueError("insert a model")